import grpc
import numpy as np
import asyncio
from typing import Optional, Tuple, List

from . import node_service_pb2
from . import node_service_pb2_grpc

from ..peer_handle import PeerHandle
from exo.inference.shard import Shard
from exo.topology.topology import Topology
from exo.topology.device_capabilities import DeviceCapabilities, DeviceFlops
from exo.helpers import DEBUG
import json
import mlx.core as mx

class GRPCPeerHandle(PeerHandle):
  def __init__(self, _id: str, address: str, desc: str, device_capabilities: DeviceCapabilities):
    self._id = _id
    self.address = address
    self.desc = desc
    self._device_capabilities = device_capabilities
    self.channel = None
    self.stub = None
    self.channel_options = [
      ("grpc.max_metadata_size", 64 * 1024 * 1024),
      ("grpc.max_receive_message_length", 256 * 1024 * 1024),
      ("grpc.max_send_message_length", 256 * 1024 * 1024),
      ("grpc.max_concurrent_streams", 100),
      ("grpc.http2.min_time_between_pings_ms", 10000),
      ("grpc.keepalive_time_ms", 20000),
      ("grpc.keepalive_timeout_ms", 10000),
      ("grpc.keepalive_permit_without_calls", 1),
      ("grpc.http2.max_pings_without_data", 0),
      ("grpc.tcp_nodelay", 1),
      ("grpc.optimization_target", "throughput"),
    ]

  def id(self) -> str:
    return self._id

  def addr(self) -> str:
    return self.address

  def description(self) -> str:
    return self.desc

  def device_capabilities(self) -> DeviceCapabilities:
    return self._device_capabilities

  async def connect(self):
    if self.channel is None:
      self.channel = grpc.aio.insecure_channel(
        self.address,
        options=self.channel_options,
        compression=grpc.Compression.Gzip
      )
      self.stub = node_service_pb2_grpc.NodeServiceStub(self.channel)
    await self.channel.channel_ready()

  async def is_connected(self) -> bool:
    return self.channel is not None and self.channel.get_state() == grpc.ChannelConnectivity.READY

  async def disconnect(self):
    if self.channel:
      await self.channel.close()
    self.channel = None
    self.stub = None

  async def _ensure_connected(self):
    if not await self.is_connected():
      try:
        await asyncio.wait_for(self.connect(), timeout=10.0)
      except asyncio.TimeoutError:
        if DEBUG >= 2: print(f"Connection timeout for {self._id}@{self.address}")
        await self.disconnect()
        raise

  async def health_check(self) -> bool:
    try:
      await self._ensure_connected()
      request = node_service_pb2.HealthCheckRequest()
      response = await asyncio.wait_for(self.stub.HealthCheck(request), timeout=5)
      return response.is_healthy
    except asyncio.TimeoutError:
      return False
    except Exception:
      if DEBUG >= 4:
        print(f"Health check failed for {self._id}@{self.address}.")
        import traceback
        traceback.print_exc()
      return False

<<<<<<< HEAD
  async def send_prompt(self, shard: Shard, prompt: str, request_id: Optional[str] = None) -> None:
=======
  async def send_prompt(self, shard: Shard, prompt: str, inference_state: Optional[dict] = None, request_id: Optional[str] = None) -> Optional[np.array]:
>>>>>>> b5cbcbc7
    request = node_service_pb2.PromptRequest(
      prompt=prompt,
      shard=node_service_pb2.Shard(
        model_id=shard.model_id,
        start_layer=shard.start_layer,
        end_layer=shard.end_layer,
        n_layers=shard.n_layers,
      ),
      request_id=request_id,
      inference_state=self.serialize_inference_state(inference_state)
    )
    await self.stub.SendPrompt(request)

<<<<<<< HEAD
  async def send_tensor(self, shard: Shard, tensor: np.ndarray, request_id: Optional[str] = None) -> None:
=======
    return np.frombuffer(response.tensor_data, dtype=np.dtype(response.dtype)).reshape(response.shape)

  async def send_tensor(self, shard: Shard, tensor: np.ndarray, inference_state: Optional[dict] = None, request_id: Optional[str] = None) -> Optional[np.array]:
>>>>>>> b5cbcbc7
    request = node_service_pb2.TensorRequest(
      shard=node_service_pb2.Shard(
        model_id=shard.model_id,
        start_layer=shard.start_layer,
        end_layer=shard.end_layer,
        n_layers=shard.n_layers,
      ),
      tensor=node_service_pb2.Tensor(tensor_data=tensor.tobytes(), shape=tensor.shape, dtype=str(tensor.dtype)),
      request_id=request_id,
      inference_state=self.serialize_inference_state(inference_state)
    )
    await self.stub.SendTensor(request)
  
  async def send_example(self, shard: Shard, example: np.ndarray, target: np.ndarray, length: np.ndarray, train: bool, request_id: Optional[str] = None) -> Optional[np.array]:
    request = node_service_pb2.ExampleRequest(
      shard=node_service_pb2.Shard(
        model_id=shard.model_id,
        start_layer=shard.start_layer,
        end_layer=shard.end_layer,
        n_layers=shard.n_layers,
      ),
      example=node_service_pb2.Tensor(tensor_data=example.tobytes(), shape=example.shape, dtype=str(example.dtype)),
      target=node_service_pb2.Tensor(tensor_data=target.tobytes(), shape=target.shape, dtype=str(target.dtype)),
      length=node_service_pb2.Tensor(tensor_data=length.tobytes(), shape=length.shape, dtype=str(length.dtype)),
      train=train,
      request_id=request_id,
    )
    response = await self.stub.SendExample(request)
    loss = response.loss
    if train and not shard.is_first_layer():
      grads = np.frombuffer(response.grads.tensor_data, dtype=np.dtype(response.grads.dtype)).reshape(response.grads.shape)
      return loss, grads
    else:
      return loss
  
  async def send_loss(self, shard: Shard, tensor: np.ndarray, request_id: Optional[str] = None) -> Optional[np.array]:
    request = node_service_pb2.TensorRequest(
      shard=node_service_pb2.Shard(
        model_id=shard.model_id,
        start_layer=shard.start_layer,
        end_layer=shard.end_layer,
        n_layers=shard.n_layers,
      ),
      tensor=node_service_pb2.Tensor(tensor_data=tensor.tobytes(), shape=tensor.shape, dtype=str(tensor.dtype)),
      request_id=request_id,
    )
    response = await self.stub.SendLoss(request)

    if not response.tensor_data or not response.shape or not response.dtype:
      return None

    return np.frombuffer(response.tensor_data, dtype=np.dtype(response.dtype)).reshape(response.shape)

  async def collect_topology(self, visited: set[str], max_depth: int) -> Topology:
    request = node_service_pb2.CollectTopologyRequest(visited=visited, max_depth=max_depth)
    response = await self.stub.CollectTopology(request)
    topology = Topology()
    for node_id, capabilities in response.nodes.items():
      device_capabilities = DeviceCapabilities(
        model=capabilities.model,
        chip=capabilities.chip,
        memory=capabilities.memory,
        flops=DeviceFlops(fp16=capabilities.flops.fp16, fp32=capabilities.flops.fp32, int8=capabilities.flops.int8)
      )
      topology.update_node(node_id, device_capabilities)
    for node_id, peer_connections in response.peer_graph.items():
      for conn in peer_connections.connections:
        topology.add_edge(node_id, conn.to_id, conn.description)
    return topology

<<<<<<< HEAD
  async def send_new_token(self, request_id: str, token: int, is_finished: bool) -> None:
    request = node_service_pb2.SendNewTokenRequest(request_id=request_id, token=token, is_finished=is_finished)
    await self.stub.SendNewToken(request)
=======
  async def send_result(self, request_id: str, result: List[int], is_finished: bool) -> None:
    tensor = None
    if isinstance(result, np.ndarray):
      tensor = node_service_pb2.Tensor(tensor_data=result.tobytes(), shape=result.shape, dtype=str(result.dtype))
      result = []
    request = node_service_pb2.SendResultRequest(request_id=request_id, result=result, tensor=tensor, is_finished=is_finished)
    await self.stub.SendResult(request)
>>>>>>> b5cbcbc7

  async def send_opaque_status(self, request_id: str, status: str) -> None:
    request = node_service_pb2.SendOpaqueStatusRequest(request_id=request_id, status=status)
    await self.stub.SendOpaqueStatus(request)

  def serialize_inference_state(self, inference_state: dict) -> node_service_pb2.InferenceState:
    proto_inference_state = node_service_pb2.InferenceState()
    other_data = {}
    for k, v in inference_state.items():
        if isinstance(v, mx.array):
            np_array = np.array(v)
            tensor_data = node_service_pb2.Tensor(
                tensor_data=np_array.tobytes(),
                shape=list(np_array.shape),
                dtype=str(np_array.dtype)
            )
            proto_inference_state.tensor_data[k].CopyFrom(tensor_data)
        elif isinstance(v, list) and all(isinstance(item, mx.array) for item in v):
            tensor_list = node_service_pb2.TensorList()
            for tensor in v:
                np_array = np.array(tensor)
                tensor_data = node_service_pb2.Tensor(
                    tensor_data=np_array.tobytes(),
                    shape=list(np_array.shape),
                    dtype=str(np_array.dtype)
                )
                tensor_list.tensors.append(tensor_data)
            proto_inference_state.tensor_list_data[k].CopyFrom(tensor_list)
        else:
            # For non-tensor data, we'll still use JSON
            other_data[k] = v
    if other_data:
      proto_inference_state.other_data_json = json.dumps(other_data)
    return proto_inference_state<|MERGE_RESOLUTION|>--- conflicted
+++ resolved
@@ -91,11 +91,7 @@
         traceback.print_exc()
       return False
 
-<<<<<<< HEAD
-  async def send_prompt(self, shard: Shard, prompt: str, request_id: Optional[str] = None) -> None:
-=======
   async def send_prompt(self, shard: Shard, prompt: str, inference_state: Optional[dict] = None, request_id: Optional[str] = None) -> Optional[np.array]:
->>>>>>> b5cbcbc7
     request = node_service_pb2.PromptRequest(
       prompt=prompt,
       shard=node_service_pb2.Shard(
@@ -109,25 +105,24 @@
     )
     await self.stub.SendPrompt(request)
 
-<<<<<<< HEAD
-  async def send_tensor(self, shard: Shard, tensor: np.ndarray, request_id: Optional[str] = None) -> None:
-=======
+  async def send_tensor(self, shard: Shard, tensor: np.ndarray, inference_state: Optional[dict] = None, request_id: Optional[str] = None) -> Optional[np.array]:
+    request = node_service_pb2.TensorRequest(
+      shard=node_service_pb2.Shard(
+        model_id=shard.model_id,
+        start_layer=shard.start_layer,
+        end_layer=shard.end_layer,
+        n_layers=shard.n_layers,
+      ),
+      tensor=node_service_pb2.Tensor(tensor_data=tensor.tobytes(), shape=tensor.shape, dtype=str(tensor.dtype)),
+      request_id=request_id,
+      inference_state=self.serialize_inference_state(inference_state)
+    )
+    response =await self.stub.SendTensor(request)
+
+    if not response.tensor_data or not response.shape or not response.dtype:
+      return None
+
     return np.frombuffer(response.tensor_data, dtype=np.dtype(response.dtype)).reshape(response.shape)
-
-  async def send_tensor(self, shard: Shard, tensor: np.ndarray, inference_state: Optional[dict] = None, request_id: Optional[str] = None) -> Optional[np.array]:
->>>>>>> b5cbcbc7
-    request = node_service_pb2.TensorRequest(
-      shard=node_service_pb2.Shard(
-        model_id=shard.model_id,
-        start_layer=shard.start_layer,
-        end_layer=shard.end_layer,
-        n_layers=shard.n_layers,
-      ),
-      tensor=node_service_pb2.Tensor(tensor_data=tensor.tobytes(), shape=tensor.shape, dtype=str(tensor.dtype)),
-      request_id=request_id,
-      inference_state=self.serialize_inference_state(inference_state)
-    )
-    await self.stub.SendTensor(request)
   
   async def send_example(self, shard: Shard, example: np.ndarray, target: np.ndarray, length: np.ndarray, train: bool, request_id: Optional[str] = None) -> Optional[np.array]:
     request = node_service_pb2.ExampleRequest(
@@ -186,11 +181,6 @@
         topology.add_edge(node_id, conn.to_id, conn.description)
     return topology
 
-<<<<<<< HEAD
-  async def send_new_token(self, request_id: str, token: int, is_finished: bool) -> None:
-    request = node_service_pb2.SendNewTokenRequest(request_id=request_id, token=token, is_finished=is_finished)
-    await self.stub.SendNewToken(request)
-=======
   async def send_result(self, request_id: str, result: List[int], is_finished: bool) -> None:
     tensor = None
     if isinstance(result, np.ndarray):
@@ -198,7 +188,6 @@
       result = []
     request = node_service_pb2.SendResultRequest(request_id=request_id, result=result, tensor=tensor, is_finished=is_finished)
     await self.stub.SendResult(request)
->>>>>>> b5cbcbc7
 
   async def send_opaque_status(self, request_id: str, status: str) -> None:
     request = node_service_pb2.SendOpaqueStatusRequest(request_id=request_id, status=status)
